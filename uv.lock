--- conflicted
+++ resolved
@@ -148,11 +148,7 @@
 
 [[package]]
 name = "gs-batch-pdf"
-<<<<<<< HEAD
-version = "0.6.1"
-=======
 version = "0.6.2"
->>>>>>> d5803e58
 source = { editable = "." }
 dependencies = [
     { name = "click" },
