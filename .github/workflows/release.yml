--- conflicted
+++ resolved
@@ -37,7 +37,6 @@
 
       - name: Extract bump type from labels
         id: bump_type
-<<<<<<< HEAD
         run: |
           # Get all PR labels as JSON array
           LABELS='${{ toJson(github.event.pull_request.labels.*.name) }}'
@@ -109,79 +108,6 @@
 
       - name: Commit version bump to main
         run: |
-=======
-        run: |
-          # Get all PR labels as JSON array
-          LABELS='${{ toJson(github.event.pull_request.labels.*.name) }}'
-          echo "📋 PR Labels: $LABELS"
-
-          # Find label starting with "bump:"
-          BUMP_TYPE=$(echo "$LABELS" | jq -r '.[] | select(startswith("bump:")) | sub("bump:"; "")')
-
-          if [ -z "$BUMP_TYPE" ]; then
-            echo "❌ Error: No bump type label found!"
-            echo ""
-            echo "Required: Add one of these labels to your PR:"
-            echo "  - bump:major  → Breaking changes (x.0.0)"
-            echo "  - bump:minor  → New features (0.x.0)"
-            echo "  - bump:patch  → Bug fixes (0.0.x)"
-            echo "  - bump:alpha  → Alpha pre-release (0.0.xa1)"
-            echo "  - bump:beta   → Beta pre-release (0.0.xb1)"
-            echo "  - bump:rc     → Release candidate (0.0.xrc1)"
-            echo "  - bump:stable → Remove pre-release suffix"
-            echo "  - bump:post   → Post-release (0.0.x.post1)"
-            echo "  - bump:dev    → Development release (0.0.x.dev1)"
-            exit 1
-          fi
-
-          # Validate bump type against uv's supported values
-          VALID_TYPES="major minor patch stable alpha beta rc post dev"
-          if ! echo "$VALID_TYPES" | grep -qw "$BUMP_TYPE"; then
-            echo "❌ Error: Invalid bump type '$BUMP_TYPE'"
-            echo "Valid types: $VALID_TYPES"
-            exit 1
-          fi
-
-          echo "bump_type=$BUMP_TYPE" >> $GITHUB_OUTPUT
-          echo "✅ Bump type: $BUMP_TYPE"
-
-      - name: Determine publish target (automatic based on bump type)
-        id: target
-        run: |
-          BUMP_TYPE="${{ steps.bump_type.outputs.bump_type }}"
-
-          # Production releases: major, minor, patch, stable
-          if [[ "$BUMP_TYPE" =~ ^(major|minor|patch|stable)$ ]]; then
-            echo "repository_url=https://upload.pypi.org/legacy/" >> $GITHUB_OUTPUT
-            echo "target_name=PyPI" >> $GITHUB_OUTPUT
-            echo "is_production=true" >> $GITHUB_OUTPUT
-            echo "🎯 Target: Production PyPI (stable release: $BUMP_TYPE)"
-          else
-            # Pre-releases: alpha, beta, rc, dev, post
-            echo "repository_url=https://test.pypi.org/legacy/" >> $GITHUB_OUTPUT
-            echo "target_name=TestPyPI" >> $GITHUB_OUTPUT
-            echo "is_production=false" >> $GITHUB_OUTPUT
-            echo "🎯 Target: TestPyPI (pre-release: $BUMP_TYPE)"
-          fi
-
-      - name: Bump version with uv
-        id: bump_version
-        run: |
-          echo "📦 Current version: $(uv version --short)"
-
-          # Bump the version
-          uv version --bump ${{ steps.bump_type.outputs.bump_type }}
-
-          # Get new version
-          NEW_VERSION=$(uv version --short)
-          echo "version=$NEW_VERSION" >> $GITHUB_OUTPUT
-          echo "tag=v$NEW_VERSION" >> $GITHUB_OUTPUT
-
-          echo "✅ Bumped to: $NEW_VERSION"
-
-      - name: Commit version bump to main
-        run: |
->>>>>>> 6678ba6d
           git config user.name "github-actions[bot]"
           git config user.email "github-actions[bot]@users.noreply.github.com"
 
@@ -226,8 +152,6 @@
           echo ""
           echo "Package details:"
           tar -tzf dist/*.tar.gz | head -20
-
-<<<<<<< HEAD
       - name: Publish to PyPI
         if: steps.target.outputs.is_production == 'true'
         uses: pypa/gh-action-pypi-publish@release/v1
@@ -241,12 +165,6 @@
         with:
           repository-url: https://test.pypi.org/legacy/
           skip-existing: true
-=======
-      - name: Publish to ${{ steps.target.outputs.target_name }}
-        uses: pypa/gh-action-pypi-publish@release/v1
-        with:
-          repository-url: ${{ steps.target.outputs.repository_url }}
->>>>>>> 6678ba6d
           print-hash: true
           verbose: true
 
